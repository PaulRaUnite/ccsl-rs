--- conflicted
+++ resolved
@@ -1,26 +1,15 @@
 use crate::lccsl::expressions::{BooleanExpression, Switch};
-<<<<<<< HEAD
-use itertools::Itertools;
-use sorted_iter::SortedIterator;
-use std::cmp::Ordering;
-=======
 use bitmaps::Bitmap;
 use itertools::{repeat_n, Itertools};
 use num::Integer;
 use roaring::RoaringBitmap;
 use std::cmp::{max, Ordering};
->>>>>>> d53e245d
 use std::collections::{BTreeMap, BTreeSet, HashMap};
 use std::fmt;
 use std::fmt::{Debug, Formatter};
 use std::hash::{Hash, Hasher};
 use std::iter::FromIterator;
-<<<<<<< HEAD
-use std::marker::PhantomData;
-use std::ops::Index;
-=======
 use std::ops::{BitOr, Index, Range};
->>>>>>> d53e245d
 use std::sync::Arc;
 
 pub trait Guard<D> {
@@ -118,20 +107,12 @@
 #[derive(Debug, Clone, Eq, PartialEq, Hash)]
 pub struct ClockLabelClassic<C>(BTreeMap<C, bool>);
 
-<<<<<<< HEAD
-impl<C: Ord + Hash> ClockLabel<'_, C> {
-    pub fn has_conflict(&self, rhs: &Self) -> bool {
-        for v in self.clocks.iter().intersection(rhs.clocks.iter()) {
-            if self.present.get(v) != rhs.present.get(v) {
-                return true;
-=======
 impl<C: Ord + Clone> Label<C> for ClockLabelClassic<C> {
     fn has_conflict(&self, rhs: &Self) -> bool {
         for (v, b) in &self.0 {
             match rhs.0.get(v) {
                 Some(rb) if rb != b => return true,
                 _ => {}
->>>>>>> d53e245d
             }
         }
         false
