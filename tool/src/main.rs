--- conflicted
+++ resolved
@@ -8,16 +8,12 @@
 
 use structopt::StructOpt;
 
-<<<<<<< HEAD
 use arrow::datatypes::Schema;
 use arrow::record_batch::RecordBatch;
-use ccsl::lccsl::automata::STS;
-=======
 use ccsl::lccsl::automata::{
     ClockLabelClassic, DynBitmapLabel, RoaringBitmapLabel, STSBuilder, StaticBitmapLabel, STS,
 };
 use ccsl::lccsl::constraints::{Constraint, Delay, Precedence, Specification};
->>>>>>> d53e245d
 use ccsl::lccsl::gen::{
     circle_spec, star, to_precedence_spec, to_subclocking_spec, tree, TreeIterator,
 };
@@ -35,14 +31,9 @@
 use std::borrow::BorrowMut;
 use std::fs::File;
 use std::io::BufWriter;
-<<<<<<< HEAD
 use std::sync::Arc;
 use tool::{
-    analyze_specification, hash, hash_spec, write_graph_no_label, SpecCombParams, SquishedParams,
-=======
-use tool::{
-    analyze_specification, hash, hash_spec, vec_into_vec, write_graph, write_graph_no_label,
->>>>>>> d53e245d
+    analyze_specification, hash, hash_spec, write_graph_no_label, SpecCombParams, SquishedParams, vec_into_vec,
 };
 
 #[derive(StructOpt, Debug)]
@@ -86,39 +77,11 @@
     dir: PathBuf,
 }
 
-<<<<<<< HEAD
-=======
-const FULL_HEADERS: [&str; 12] = [
-    "spec",
-    "variant",
-    "comb",
-    "real.tests",
-    "real.downs",
-    "real.solutions",
-    "limit.tests",
-    "limit.downs",
-    "limit.solutions",
-    "approx.tests",
-    "approx.downs",
-    "approx.solutions",
-];
-const SHORT_HEADERS: [&str; 8] = [
-    "spec",
-    "variant",
-    "limit.tests",
-    "limit.downs",
-    "limit.solutions",
-    "approx.tests",
-    "approx.downs",
-    "approx.solutions",
-];
-
 //type L = ClockLabelClassic<u32>;
 //type L = RoaringBitmapLabel;
 //type L = StaticBitmapLabel;
 type L = DynBitmapLabel;
 
->>>>>>> d53e245d
 fn main() -> Result<(), Box<dyn Error>> {
     let opt: Opt = Opt::from_args();
     // all_constraints(&opt.dir.join("constraints"))?;
@@ -138,7 +101,6 @@
         write_graph_no_label(&g, &opt.dir.join("gen/test"), &i.to_string())?;
     }
 
-<<<<<<< HEAD
     let spec_comb_schema = Arc::new(SpecCombParams::schema());
     let squished_schema = Arc::new(SquishedParams::schema());
     {
@@ -190,31 +152,7 @@
     let mut optimized_buffer = Vec::with_capacity(1024);
     let mut main_buffer = Vec::with_capacity(1024);
     let mut squished_buffer = Vec::with_capacity(1024);
-    let gen_range = 3..=6;
-=======
-    let mut raw_wrt = csv::WriterBuilder::new()
-        .has_headers(false)
-        .from_writer(BufWriter::new(File::create(
-            "/home/paulra/Code/ccsl-rs/plotter/data.csv",
-        )?));
-    let mut optimized_wrt =
-        csv::WriterBuilder::new()
-            .has_headers(false)
-            .from_writer(BufWriter::new(File::create(
-                "/home/paulra/Code/ccsl-rs/plotter/optimized.csv",
-            )?));
-    let mut squished_wrt =
-        csv::WriterBuilder::new()
-            .has_headers(false)
-            .from_writer(BufWriter::new(File::create(
-                "/home/paulra/Code/ccsl-rs/plotter/squished.csv",
-            )?));
-
-    raw_wrt.write_record(&FULL_HEADERS)?;
-    optimized_wrt.write_record(&FULL_HEADERS)?;
-    squished_wrt.write_record(&SHORT_HEADERS)?;
     let gen_range = 3..=7;
->>>>>>> d53e245d
     for spec in gen_range
         .clone()
         .map(|size| circle_spec(size).unwrap())
