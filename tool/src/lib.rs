extern crate itertools;
extern crate num;
extern crate rayon;
extern crate serde;
#[macro_use]
extern crate concat_arrays;
extern crate arrow;

use rayon::iter::ParallelBridge;
use rayon::prelude::{ParallelExtend, ParallelIterator};

use num::ToPrimitive;

use serde::Serialize;

use std::collections::HashMap;
use std::error::Error;
use std::fmt::Display;
use std::fs::{create_dir_all, File};
use std::io::BufWriter;
use std::io::Write;
use std::path::Path;

use arrow::array::{Array, ArrayRef, Int64Array, StructArray, StructBuilder, UInt64Array};
use arrow::datatypes::{DataType, Field, Schema, SchemaRef};
use arrow::record_batch::RecordBatch;
use ccsl::lccsl::algo::{
    approx_conflict_map, combination_identifier, complexity_by_graph, find_solutions,
    generate_combinations, limit_conflict_map, CountingVisitor,
};
use ccsl::lccsl::automata::{Label, STSBuilder, STS};
use ccsl::lccsl::constraints::{
    Alternates, Causality, Coincidence, Constraint, Delay, Exclusion, Intersection, Precedence,
    Subclocking, Union,
};
use itertools::Itertools;
use petgraph::dot::Config::{EdgeNoLabel, NodeNoLabel};
use petgraph::dot::Dot;
use petgraph::Graph;
use std::collections::hash_map::DefaultHasher;
use std::fmt;
use std::hash::{Hash, Hasher};
<<<<<<< HEAD
use std::sync::Arc;
=======
use std::ops::BitOr;
>>>>>>> d53e245d

pub fn write_graph<N: Display, E: Display>(
    g: &Graph<N, E>,
    dir: &Path,
    file: &str,
) -> Result<(), Box<dyn Error>> {
    create_dir_all(dir)?;
    let mut file = BufWriter::new(File::create(dir.join(file).with_extension("dot"))?);
    let dot = Dot::with_config(g, &[EdgeNoLabel]);
    writeln!(&mut file, "{}", &dot)?;
    Ok(())
}

pub fn write_graph_no_label<N: fmt::Debug, E: fmt::Debug>(
    g: &Graph<N, E>,
    dir: &Path,
    file: &str,
) -> Result<(), Box<dyn Error>> {
    create_dir_all(dir)?;
    let mut file = BufWriter::new(File::create(dir.join(file).with_extension("dot"))?);
    let dot = Dot::with_config(g, &[NodeNoLabel, EdgeNoLabel]);
    writeln!(&mut file, "{:?}", &dot)?;
    Ok(())
}

pub fn vec_into_vec<I: Into<O>, O>(vec: impl IntoIterator<Item = I>) -> Vec<O> {
    vec.into_iter().map(Into::into).collect_vec()
}

#[derive(Debug, Copy, Clone, Serialize)]
pub struct SpecCombParams {
    pub spec: u64,
    pub variant: u64,
    pub comb: u64,
    pub real: Criteria,
    pub limit: Criteria,
    pub approx: Criteria,
}

impl SpecCombParams {
    pub fn into_array(self) -> [u64; 12] {
        let local = [self.spec, self.variant, self.comb];
        let real = self.real.into_array();
        let limit = self.limit.into_array();
        let approx = self.approx.into_array();
        concat_arrays!(local, real, limit, approx)
    }

    pub fn schema() -> Schema {
        let criteria_type = Criteria::arrow_type();
        Schema::new(vec![
            Field::new("spec", DataType::Int64, false),
            Field::new("variant", DataType::Int64, false),
            Field::new("comb", DataType::Int64, false),
            Field::new("real", criteria_type.clone(), false),
            Field::new("limit", criteria_type.clone(), false),
            Field::new("approx", criteria_type, false),
        ])
    }

    pub fn batch(
        schema: SchemaRef,
        data: &Vec<SpecCombParams>,
    ) -> Result<RecordBatch, Box<dyn Error>> {
        let size = data.len();
        let mut spec_vec = Vec::with_capacity(size);
        let mut var_vec = Vec::with_capacity(size);
        let mut comb_vec = Vec::with_capacity(size);
        let mut real_test_vec = Vec::with_capacity(size);
        let mut limit_test_vec = Vec::with_capacity(size);
        let mut approx_test_vec = Vec::with_capacity(size);
        let mut real_down_vec = Vec::with_capacity(size);
        let mut limit_down_vec = Vec::with_capacity(size);
        let mut approx_down_vec = Vec::with_capacity(size);
        let mut real_solution_vec = Vec::with_capacity(size);
        let mut limit_solution_vec = Vec::with_capacity(size);
        let mut approx_solution_vec = Vec::with_capacity(size);
        for e in data {
            // FIXME: u64 is not supported properly by parquet
            // (see https://github.com/apache/arrow-rs/pull/258).
            spec_vec.push(e.spec as i64);
            var_vec.push(e.variant as i64);
            comb_vec.push(e.comb as i64);
            real_test_vec.push(e.real.test as u64);
            real_down_vec.push(e.real.down as u64);
            real_solution_vec.push(e.real.solutions as u64);
            limit_test_vec.push(e.limit.test as u64);
            limit_down_vec.push(e.limit.down as u64);
            limit_solution_vec.push(e.limit.solutions as u64);
            approx_test_vec.push(e.approx.test as u64);
            approx_down_vec.push(e.approx.down as u64);
            approx_solution_vec.push(e.approx.solutions as u64);
        }

        let spec_vec = Arc::new(Int64Array::from(spec_vec));
        let var_vec = Arc::new(Int64Array::from(var_vec));
        let comb_vec = Arc::new(Int64Array::from(comb_vec));

        let real_test_vec: ArrayRef = Arc::new(UInt64Array::from(real_test_vec));
        let limit_test_vec: ArrayRef = Arc::new(UInt64Array::from(limit_test_vec));
        let approx_test_vec: ArrayRef = Arc::new(UInt64Array::from(approx_test_vec));
        let real_down_vec: ArrayRef = Arc::new(UInt64Array::from(real_down_vec));
        let limit_down_vec: ArrayRef = Arc::new(UInt64Array::from(limit_down_vec));
        let approx_down_vec: ArrayRef = Arc::new(UInt64Array::from(approx_down_vec));
        let real_solution_vec: ArrayRef = Arc::new(UInt64Array::from(real_solution_vec));
        let limit_solution_vec: ArrayRef = Arc::new(UInt64Array::from(limit_solution_vec));
        let approx_solution_vec: ArrayRef = Arc::new(UInt64Array::from(approx_solution_vec));

        let [test_f, down_f, solution_f] = Criteria::arrow_fields();
        let real = Arc::new(StructArray::from(vec![
            (test_f, real_test_vec),
            (down_f, real_down_vec),
            (solution_f, real_solution_vec),
        ]));

        let [test_f, down_f, solution_f] = Criteria::arrow_fields();
        let limit = Arc::new(StructArray::from(vec![
            (test_f, limit_test_vec),
            (down_f, limit_down_vec),
            (solution_f, limit_solution_vec),
        ]));

        let [test_f, down_f, solution_f] = Criteria::arrow_fields();
        let approx = Arc::new(StructArray::from(vec![
            (test_f, approx_test_vec),
            (down_f, approx_down_vec),
            (solution_f, approx_solution_vec),
        ]));

        let result = RecordBatch::try_new(
            schema,
            vec![spec_vec, var_vec, comb_vec, real, limit, approx],
        )?;
        Ok(result)
    }
}

#[derive(Debug, Copy, Clone, Serialize)]
pub struct SquishedParams {
    pub spec: u64,
    pub variant: u64,
    pub limit: Criteria,
    pub approx: Criteria,
}

impl SquishedParams {
    pub fn into_array(self) -> [u64; 8] {
        let local = [self.spec, self.variant];
        let limit = self.limit.into_array();
        let approx = self.approx.into_array();
        concat_arrays!(local, limit, approx)
    }

    pub fn schema() -> Schema {
        let criteria_type = Criteria::arrow_type();
        Schema::new(vec![
            Field::new("spec", DataType::Int64, false),
            Field::new("variant", DataType::Int64, false),
            Field::new("limit", criteria_type.clone(), false),
            Field::new("approx", criteria_type, false),
        ])
    }

    pub fn batch(
        schema: SchemaRef,
        data: &Vec<SquishedParams>,
    ) -> Result<RecordBatch, Box<dyn Error>> {
        let size = data.len();
        let mut spec_vec = Vec::with_capacity(size);
        let mut var_vec = Vec::with_capacity(size);
        let mut limit_test_vec = Vec::with_capacity(size);
        let mut approx_test_vec = Vec::with_capacity(size);
        let mut limit_down_vec = Vec::with_capacity(size);
        let mut approx_down_vec = Vec::with_capacity(size);
        let mut limit_solution_vec = Vec::with_capacity(size);
        let mut approx_solution_vec = Vec::with_capacity(size);
        for e in data {
            spec_vec.push(e.spec as i64);
            var_vec.push(e.variant as i64);
            limit_test_vec.push(e.limit.test as u64);
            limit_down_vec.push(e.limit.down as u64);
            limit_solution_vec.push(e.limit.solutions as u64);
            approx_test_vec.push(e.approx.test as u64);
            approx_down_vec.push(e.approx.down as u64);
            approx_solution_vec.push(e.approx.solutions as u64);
        }

        let spec_vec: ArrayRef = Arc::new(Int64Array::from(spec_vec));
        let var_vec: ArrayRef = Arc::new(Int64Array::from(var_vec));
        let limit_test_vec: ArrayRef = Arc::new(UInt64Array::from(limit_test_vec));
        let approx_test_vec: ArrayRef = Arc::new(UInt64Array::from(approx_test_vec));
        let limit_down_vec: ArrayRef = Arc::new(UInt64Array::from(limit_down_vec));
        let approx_down_vec: ArrayRef = Arc::new(UInt64Array::from(approx_down_vec));
        let limit_solution_vec: ArrayRef = Arc::new(UInt64Array::from(limit_solution_vec));
        let approx_solution_vec: ArrayRef = Arc::new(UInt64Array::from(approx_solution_vec));

        let [test_f, down_f, solution_f] = Criteria::arrow_fields();
        let limit = Arc::new(StructArray::from(vec![
            (test_f, limit_test_vec),
            (down_f, limit_down_vec),
            (solution_f, limit_solution_vec),
        ]));

        let [test_f, down_f, solution_f] = Criteria::arrow_fields();
        let approx = Arc::new(StructArray::from(vec![
            (test_f, approx_test_vec),
            (down_f, approx_down_vec),
            (solution_f, approx_solution_vec),
        ]));

        let result = RecordBatch::try_new(schema, vec![spec_vec, var_vec, limit, approx])?;
        Ok(result)
    }
}

#[derive(Debug, Copy, Clone, Serialize)]
pub struct Criteria {
    pub test: usize,
    pub down: usize,
    pub solutions: usize,
}
impl Criteria {
    pub fn into_array(self) -> [u64; 3] {
        [self.test as u64, self.down as u64, self.solutions as u64]
    }

    pub fn arrow_type() -> DataType {
        DataType::Struct(Self::arrow_fields().to_vec())
    }
    fn arrow_fields() -> [Field; 3] {
        [
            Field::new("tests", DataType::UInt64, false),
            Field::new("downs", DataType::UInt64, false),
            Field::new("solutions", DataType::UInt64, false),
        ]
    }
}

pub fn hash(h: impl Hash) -> u64 {
    let mut hasher = DefaultHasher::new();
    h.hash(&mut hasher);
    hasher.finish()
}

pub fn hash_spec<'a, C: 'a + Hash>(spec: impl IntoIterator<Item = &'a Constraint<C>>) -> u64 {
    let hashes = spec
        .into_iter()
        .map(|c: &Constraint<C>| hash(c))
        .collect_vec();
    hash(&hashes)
}

pub fn analyze_specification<C, L>(
    spec: Vec<STS<C, L>>,
    original_hash: u64,
    hashes: &[u64],
) -> Result<(Vec<SpecCombParams>, SquishedParams), Box<dyn Error>>
where
    C: Hash + Clone + Ord + fmt::Display + fmt::Debug + Sync + Send,
    L: Label<C> + Clone + Hash + Eq + Sync,
    for<'c, 'd> &'c L: BitOr<&'d L, Output = L>,
{
    let spec_hash = hash(&hashes);

    let mut analytics = Vec::with_capacity(spec.iter().map(|c| c.states().size_hint().0).product());
    analytics.par_extend(generate_combinations(&spec).par_bridge().map(|comb| {
        let comb_hash = combination_identifier(&hashes, &comb);
        let mut visitor = CountingVisitor::new();
        let actual = find_solutions(&spec, &comb, Some(&mut visitor));
        let dep_map = limit_conflict_map(&spec, &comb);
        let limit = complexity_by_graph(&dep_map);
        let dep_map = approx_conflict_map(&spec, &comb);
        let approx = complexity_by_graph(&dep_map);
        SpecCombParams {
            spec: original_hash,
            variant: spec_hash,
            comb: comb_hash,
            real: Criteria {
                test: visitor.test,
                down: visitor.down,
                solutions: actual,
            },
            limit: Criteria {
                test: limit.tests,
                down: limit.downs,
                solutions: limit.solutions,
            },
            approx: Criteria {
                test: approx.tests.to_usize().unwrap_or_default(),
                down: approx.downs.to_usize().unwrap_or_default(),
                solutions: approx.solutions.to_usize().unwrap_or_default(),
            },
        }
    }));
    let spec: Vec<STS<C, L>> = spec.into_iter().map(|c| c.squish()).collect();

    let comb: Vec<_> = spec
        .iter()
        .map(|c| c.states().exactly_one())
        .collect::<Result<Vec<_>, _>>()
        .unwrap();
    let dep_map = limit_conflict_map(&spec, &comb);
    let limit = complexity_by_graph(&dep_map);
    let dep_map = approx_conflict_map(&spec, &comb);
    let approx = complexity_by_graph(&dep_map);

    let squished = SquishedParams {
        spec: original_hash,
        variant: spec_hash,
        limit: Criteria {
            test: limit.tests,
            down: limit.downs,
            solutions: limit.solutions,
        },
        approx: Criteria {
            test: approx.tests.to_usize().ok_or("cannot convert to usize")?,
            down: approx.downs.to_usize().ok_or("cannot convert to usize")?,
            solutions: approx
                .solutions
                .to_usize()
                .ok_or("cannot convert to usize")?,
        },
    };

    Ok((analytics, squished))
}

macro_rules! collection {
    // map-like
    ($($k:expr => $v:expr),* $(,)?) => {
        std::iter::Iterator::collect(std::array::IntoIter::new([$(($k, $v),)*]))
    };
    // set-like
    ($($v:expr),* $(,)?) => {
        std::iter::Iterator::collect(std::array::IntoIter::new([$($v,)*]))
    };
}

pub fn all_constraints(dir: &Path) -> Result<(), Box<dyn Error>> {
    let mut map: HashMap<&str, STS<&str>> = HashMap::new();
    map.insert(
        "coincidence",
        Into::<STSBuilder<_>>::into(Coincidence {
            left: "a",
            right: "b",
        })
        .into(),
    );
    map.insert(
        "alternates",
        Into::<STSBuilder<_>>::into(Alternates {
            left: "a",
            right: "b",
        })
        .into(),
    );
    map.insert(
        "causality",
        Into::<STSBuilder<_>>::into(Causality {
            left: "a",
            right: "b",
            init: None,
            max: None,
        })
        .into(),
    );
    map.insert(
        "precedence",
        Into::<STSBuilder<_>>::into(Precedence {
            left: "a",
            right: "b",
            init: None,
            max: None,
        })
        .into(),
    );
    map.insert(
        "exclusion",
        Into::<STSBuilder<_>>::into(Exclusion {
            clocks: collection!("a", "b"),
        })
        .into(),
    );
    map.insert(
        "subclocking",
        Into::<STSBuilder<_>>::into(Subclocking {
            left: "a",
            right: "b",
        })
        .into(),
    );
    map.insert(
        "intersection",
        Into::<STSBuilder<_>>::into(Intersection {
            out: "i",
            args: collection!("a", "b"),
        })
        .into(),
    );
    map.insert(
        "union",
        Into::<STSBuilder<_>>::into(Union {
            out: "u",
            args: collection!("a", "b"),
        })
        .into(),
    );
    map.insert(
        "delay",
        Into::<STSBuilder<_>>::into(Delay {
            out: "d",
            base: "a",
            delay: 2,
            on: None,
        })
        .into(),
    );
    for (name, c) in map.into_iter() {
        let g: petgraph::Graph<_, _> = (&c).into();
        write_graph(&g, dir, name)?;
    }
    Ok(())
}

#[cfg(test)]
mod test {
    #[test]
    fn casting() {
        assert_eq!((u64::MAX as i64) as u64, u64::MAX);
    }
}<|MERGE_RESOLUTION|>--- conflicted
+++ resolved
@@ -40,11 +40,8 @@
 use std::collections::hash_map::DefaultHasher;
 use std::fmt;
 use std::hash::{Hash, Hasher};
-<<<<<<< HEAD
 use std::sync::Arc;
-=======
 use std::ops::BitOr;
->>>>>>> d53e245d
 
 pub fn write_graph<N: Display, E: Display>(
     g: &Graph<N, E>,
